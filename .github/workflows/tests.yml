name: Tests

on:
  push:
    branches:
      - main
  pull_request:
    branches:
      - main

jobs:
  run_tests:
    runs-on: ubuntu-latest
    strategy:
      matrix:
        python-version: ["3.10", "3.11", "3.12"]

    steps:
    - name: Checkout Source
      uses: actions/checkout@v4

    - name: Set up Python ${{ matrix.python-version }}
      uses: actions/setup-python@v5
      with:
        python-version: ${{ matrix.python-version }}

    - name: Cache pip dependencies
      uses: actions/cache@v4
      with:
        path: ~/.cache/pip
        key: ${{ runner.os }}-pip-${{ matrix.python-version }}-${{ hashFiles('**/requirements-test.txt', '**/pyproject.toml') }}
        restore-keys: |
          ${{ runner.os }}-pip-${{ matrix.python-version }}-
          ${{ runner.os }}-pip-

    - name: Cache system dependencies
      uses: actions/cache@v4
      with:
        path: /var/cache/apt
        key: ${{ runner.os }}-apt-${{ hashFiles('.github/workflows/tests.yml') }}
        restore-keys: |
          ${{ runner.os }}-apt-

    - name: Install system dependencies
      run: |
        sudo apt-get update
        sudo apt-get install -y libopenmpi-dev

    - name: Install Python dependencies
      run: |
        python -m pip install --upgrade pip setuptools wheel
        # Install JAX first as it's a key dependency
        pip install jax
        # Install packages with test dependencies
        pip install -e .[test]
        # Install build dependencies
        pip install setuptools cython mpi4py
        # Install test requirements with no-build-isolation for PFFT
        pip install -r requirements-test.txt --no-build-isolation
<<<<<<< HEAD
        # Install additional test dependencies
        pip install pytest diffrax 'glass[examples] @ git+https://github.com/glass-dev/glass'
        # Install packages with test dependencies
        pip install -e .[test]
=======
>>>>>>> 9ff2eae6
        echo "numpy version installed:"
        python -c "import numpy; print(numpy.__version__)"

    - name: Run Single Device Tests
      run: |
        cd tests
        pytest -v -s -m "not distributed"

    - name: Run Distributed tests
      run: |
        pytest -v tests/test_distributed_pm.py<|MERGE_RESOLUTION|>--- conflicted
+++ resolved
@@ -57,13 +57,9 @@
         pip install setuptools cython mpi4py
         # Install test requirements with no-build-isolation for PFFT
         pip install -r requirements-test.txt --no-build-isolation
-<<<<<<< HEAD
         # Install additional test dependencies
         pip install pytest diffrax 'glass[examples] @ git+https://github.com/glass-dev/glass'
         # Install packages with test dependencies
-        pip install -e .[test]
-=======
->>>>>>> 9ff2eae6
         echo "numpy version installed:"
         python -c "import numpy; print(numpy.__version__)"
 
