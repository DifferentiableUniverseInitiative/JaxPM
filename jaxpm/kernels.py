--- conflicted
+++ resolved
@@ -7,22 +7,6 @@
 
 from jaxpm.distributed import autoshmap
 
-<<<<<<< HEAD
-=======
-def fftk(shape, symmetric=True, finite=False, dtype=np.float32):
-    """ 
-    Return wave-vectors for a given shape
-    """
-    k = []
-    for d in range(len(shape)):
-        kd = np.fft.fftfreq(shape[d])
-        kd *= 2 * np.pi
-        kdshape = np.ones(len(shape), dtype='int')
-        if symmetric and d == len(shape) - 1:
-            kd = kd[:shape[d] // 2 + 1]
-        kdshape[d] = len(kd)
-        kd = kd.reshape(kdshape)
->>>>>>> ebe89e2e
 
 def fftk(k_array):
     """
@@ -59,11 +43,6 @@
 def gradient_kernel(kvec, direction, order=1):
     """
     Computes the gradient kernel in the requested direction
-<<<<<<< HEAD
-
-=======
-    
->>>>>>> ebe89e2e
     Parameters
     -----------
     kvec: list
@@ -104,13 +83,8 @@
         Complex kernel values
     """
     kk = sum(ki**2 for ki in kvec)
-<<<<<<< HEAD
     kk_nozeros = jnp.where(kk == 0, 1, kk)
     return -jnp.where(kk == 0, 0, 1 / kk_nozeros)
-=======
-    kk_nozeros = jnp.where(kk==0, 1, kk) 
-    return - jnp.where(kk==0, 0, 1 / kk_nozeros)
->>>>>>> ebe89e2e
 
 
 def longrange_kernel(kvec, r_split):
@@ -123,20 +97,10 @@
         List of wave-vectors
     r_split: float
         Splitting radius
-<<<<<<< HEAD
-
-=======
-        
->>>>>>> ebe89e2e
     Returns
     --------
     wts: array
         Complex kernel values
-<<<<<<< HEAD
-
-=======
-    
->>>>>>> ebe89e2e
     TODO: @modichirag add documentation
     """
     if r_split != 0:
@@ -157,11 +121,6 @@
     -----------
     kvec: list
         List of wave-vectors
-<<<<<<< HEAD
-
-=======
-        
->>>>>>> ebe89e2e
     Returns:
     --------
     wts: array
